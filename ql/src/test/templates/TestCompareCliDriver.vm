/**
 * Licensed to the Apache Software Foundation (ASF) under one
 * or more contributor license agreements.  See the NOTICE file
 * distributed with this work for additional information
 * regarding copyright ownership.  The ASF licenses this file
 * to you under the Apache License, Version 2.0 (the
 * "License"); you may not use this file except in compliance
 * with the License.  You may obtain a copy of the License at
 *
 *     http://www.apache.org/licenses/LICENSE-2.0
 *
 * Unless required by applicable law or agreed to in writing, software
 * distributed under the License is distributed on an "AS IS" BASIS,
 * WITHOUT WARRANTIES OR CONDITIONS OF ANY KIND, either express or implied.
 * See the License for the specific language governing permissions and
 * limitations under the License.
 */
package org.apache.hadoop.hive.cli;

import junit.framework.Test;
import junit.framework.TestCase;
import junit.framework.TestSuite;

import java.io.*;
import java.util.*;
import java.util.Arrays;

import org.apache.hadoop.hive.ql.QTestUtil;
import org.apache.hadoop.hive.ql.QTestUtil.MiniClusterType;
import org.apache.hadoop.hive.ql.session.SessionState;

public class $className extends TestCase {

  private static final String HIVE_ROOT = QTestUtil.ensurePathEndsInSlash(System.getProperty("hive.root"));
  private static QTestUtil qt;

  public static class TestCompareCliDriverAddTestFromQFiles implements QTestUtil.SuiteAddTestFunctor {
    public void addTestToSuite(TestSuite suite, Object setup, String tName) {
      suite.addTest(new $className("testCompareCliDriver_"+tName));
    }
  }

  static {

    MiniClusterType miniMR = MiniClusterType.valueForString("$clusterMode");
    String hiveConfDir = "$hiveConfDir";
    String initScript = "$initScript";
    String cleanupScript = "$cleanupScript";
    String tezDirectory = "$tezDirectory";
    try {
      String hadoopVer = "$hadoopVersion";
      if (!hiveConfDir.isEmpty()) {
        hiveConfDir = HIVE_ROOT + hiveConfDir;
      }
      qt = new QTestUtil((HIVE_ROOT + "$resultsDir"), (HIVE_ROOT + "$logDir"), miniMR,
      hiveConfDir, hadoopVer, initScript, cleanupScript, tezDirectory);

      // do a one time initialization
      qt.cleanUp();
      qt.createSources();

    } catch (Exception e) {
      System.err.println("Exception: " + e.getMessage());
      e.printStackTrace();
      System.err.flush();
      fail("Unexpected exception in static initialization");
    }
  }

  public $className(String name) {
    super(name);
  }

  @Override
  protected void setUp() {
    try {
      qt.clearTestSideEffects();
    } catch (Exception e) {
      System.err.println("Exception: " + e.getMessage());
      e.printStackTrace();
      System.err.flush();
      fail("Unexpected exception in setup");
    }
  }

  /**
   * Dummy last test. This is only meant to shutdown qt
   */
  public void testCompareCliDriver_shutdown() {
    System.err.println ("Cleaning up " + "$className");
  }

  @Override
  protected void tearDown() {
    try {
      qt.clearPostTestEffects();
      if (getName().equals("testCompareCliDriver_shutdown"))
        qt.shutdown();
    }
    catch (Exception e) {
      System.err.println("Exception: " + e.getMessage());
      e.printStackTrace();
      System.err.flush();
      fail("Unexpected exception in tearDown");
    }
  }

  public static Test suite() {
    Set<String> qFilesToExecute = new HashSet<String>();
    String qFiles = System.getProperty("qfile", "").trim();
    if(!qFiles.isEmpty()) {
      for(String qFile : qFiles.split(",")) {
        qFile = qFile.trim();
        if(!qFile.isEmpty()) {
          qFilesToExecute.add(qFile);
        }
      }
    }

    TestSuite suite = new TestSuite();

<<<<<<< HEAD


#foreach ($qf in $qfiles)
  #set ($fname = $qf.getName())
  #set ($eidx = $fname.indexOf('.'))
  #set ($tname = $fname.substring(0, $eidx))
    if (qFilesToExecute.isEmpty() || qFilesToExecute.contains("$fname")) {
      suite.addTest(new $className("testCompareCliDriver_$tname"));
    }
#end
=======
    QTestUtil.addTestsToSuiteFromQfileNames("$qFileNamesFile", qFilesToExecute,
      suite, null, new TestCompareCliDriverAddTestFromQFiles());
>>>>>>> 632a3090
    suite.addTest(new $className("testCompareCliDriver_shutdown"));
    return suite;
  }

  private Map<String, List<String>> versionFiles = new HashMap<String, List<String>>();

  static String debugHint = "\nSee ./ql/target/tmp/log/hive.log or ./itests/qtest/target/tmp/log/hive.log, "
     + "or check ./ql/target/surefire-reports or ./itests/qtest/target/surefire-reports/ for specific test cases logs.";

#foreach ($qf in $qfiles)
  #set ($fname = $qf.getName())
  #set ($eidx = $fname.indexOf('.'))
  #set ($tname = $fname.substring(0, $eidx))
  #set ($fpath = $qfilesMap.get($fname))
  public void testCompareCliDriver_$tname() throws Exception {
    runTest("$tname", "$fname", (HIVE_ROOT + "$fpath"));
  }

#end

  private void runTest(String tname, String fname, String fpath) throws Exception {
    final String queryDirectory = HIVE_ROOT + "$queryDir";

    long startTime = System.currentTimeMillis();
    try {
      System.err.println("Begin query: " + fname);
      // TODO: versions could also be picked at build time.
      List<String> versionFiles = QTestUtil.getVersionFiles(queryDirectory, tname);
      if (versionFiles.size() < 2) {
        fail("Cannot run " + tname + " with only " + versionFiles.size() + " versions");
      }

      qt.addFile(fpath);
      for (String versionFile : versionFiles) {
        qt.addFile(new File(queryDirectory, versionFile), true);
      }

      if (qt.shouldBeSkipped(fname)) {
        return;
      }

      int ecode = 0;
      List<String> outputs = new ArrayList<String>(versionFiles.size());
      for (String versionFile : versionFiles) {
        // 1 for "_" after tname; 3 for ".qv" at the end. Version is in between.
        String versionStr = versionFile.substring(tname.length() + 1, versionFile.length() - 3);
        outputs.add(qt.cliInit(tname + "." + versionStr, false));
        // TODO: will this work?
        ecode = qt.executeClient(versionFile, fname);
        if (ecode != 0) {
          qt.failed(ecode, fname, debugHint);
        }
      }

      ecode = qt.checkCompareCliDriverResults(fname, outputs);
      if (ecode != 0) {
        qt.failedDiff(ecode, fname, debugHint);
      }
    }
    catch (Throwable e) {
      qt.failed(e, fname, debugHint);
    }

    long elapsedTime = System.currentTimeMillis() - startTime;
    System.err.println("Done query: " + fname + " elapsedTime=" + elapsedTime/1000 + "s");
  }
}<|MERGE_RESOLUTION|>--- conflicted
+++ resolved
@@ -119,21 +119,8 @@
 
     TestSuite suite = new TestSuite();
 
-<<<<<<< HEAD
-
-
-#foreach ($qf in $qfiles)
-  #set ($fname = $qf.getName())
-  #set ($eidx = $fname.indexOf('.'))
-  #set ($tname = $fname.substring(0, $eidx))
-    if (qFilesToExecute.isEmpty() || qFilesToExecute.contains("$fname")) {
-      suite.addTest(new $className("testCompareCliDriver_$tname"));
-    }
-#end
-=======
     QTestUtil.addTestsToSuiteFromQfileNames("$qFileNamesFile", qFilesToExecute,
       suite, null, new TestCompareCliDriverAddTestFromQFiles());
->>>>>>> 632a3090
     suite.addTest(new $className("testCompareCliDriver_shutdown"));
     return suite;
   }
