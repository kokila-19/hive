/**
 * Licensed to the Apache Software Foundation (ASF) under one
 * or more contributor license agreements.  See the NOTICE file
 * distributed with this work for additional information
 * regarding copyright ownership.  The ASF licenses this file
 * to you under the Apache License, Version 2.0 (the
 * "License"); you may not use this file except in compliance
 * with the License.  You may obtain a copy of the License at
 *
 *     http://www.apache.org/licenses/LICENSE-2.0
 *
 * Unless required by applicable law or agreed to in writing, software
 * distributed under the License is distributed on an "AS IS" BASIS,
 * WITHOUT WARRANTIES OR CONDITIONS OF ANY KIND, either express or implied.
 * See the License for the specific language governing permissions and
 * limitations under the License.
 */

package org.apache.hadoop.hive.ql.exec.vector;
<<<<<<< HEAD
import java.io.IOException;

import org.apache.hadoop.hive.common.type.Decimal128;
=======

import java.math.BigInteger;

import org.apache.hadoop.hive.serde2.io.HiveDecimalWritable;
>>>>>>> f500a49f
import org.apache.hadoop.hive.common.type.HiveDecimal;
import org.apache.hadoop.hive.ql.exec.vector.VectorizedRowBatch;
import org.apache.hadoop.io.NullWritable;
import org.apache.hadoop.io.Writable;

public class DecimalColumnVector extends ColumnVector {

  /**
   * A vector of HiveDecimalWritable objects.
   *
   * For high performance and easy access to this low-level structure,
   * the fields are public by design (as they are in other ColumnVector
   * types).
   */
  public HiveDecimalWritable[] vector;
  public short scale;
  public short precision;

  private final HiveDecimalWritable writableObj = new HiveDecimalWritable();

  public DecimalColumnVector(int precision, int scale) {
    this(VectorizedRowBatch.DEFAULT_SIZE, precision, scale);
  }

  public DecimalColumnVector(int size, int precision, int scale) {
    super(size);
    this.precision = (short) precision;
    this.scale = (short) scale;
    final int len = size;
    vector = new HiveDecimalWritable[len];
    for (int i = 0; i < len; i++) {
      vector[i] = new HiveDecimalWritable(HiveDecimal.ZERO);
    }
  }

  @Override
  public Writable getWritableObject(int index) {
    if (isRepeating) {
      index = 0;
    }
    if (!noNulls && isNull[index]) {
      return NullWritable.get();
    } else {
      writableObj.set(vector[index]);
      return writableObj;
    }
  }

  // Fill the all the vector entries with provided value
  public void fill(Decimal128 value) {
    noNulls = true;
    isRepeating = true;
    vector[0] = value;
  }

  // Fill the column vector with nulls
  public void fillWithNulls() {
    noNulls = false;
    isRepeating = true;
    vector[0] = null;
    isNull[0] = true;
  }

  @Override
  public void flatten(boolean selectedInUse, int[] sel, int size) {
    // TODO Auto-generated method stub
  }

  @Override
  public void setElement(int outElementNum, int inputElementNum, ColumnVector inputVector) {
    HiveDecimal hiveDec = ((DecimalColumnVector) inputVector).vector[inputElementNum].getHiveDecimal(precision, scale);
    if (hiveDec == null) {
      noNulls = false;
      isNull[outElementNum] = true;
    } else {
      vector[outElementNum].set(hiveDec);
    }
  }

  public void set(int elementNum, HiveDecimalWritable writeable) {
    HiveDecimal hiveDec = writeable.getHiveDecimal(precision, scale);
    if (hiveDec == null) {
      noNulls = false;
      isNull[elementNum] = true;
    } else {
      vector[elementNum].set(hiveDec);
    }
  }

  public void set(int elementNum, HiveDecimal hiveDec) {
    HiveDecimal checkedDec = HiveDecimal.enforcePrecisionScale(hiveDec, precision, scale);
    if (checkedDec == null) {
      noNulls = false;
      isNull[elementNum] = true;
    } else {
      vector[elementNum].set(checkedDec);
    }
  }

<<<<<<< HEAD
  @Override
  public void visit(ColumnVectorVisitor v) throws IOException {
    v.visit(this);
=======
  public void setNullDataValue(int elementNum) {
    // E.g. For scale 2 the minimum is "0.01"
    HiveDecimal minimumNonZeroValue = HiveDecimal.create(BigInteger.ONE, scale);
    vector[elementNum].set(minimumNonZeroValue);
>>>>>>> f500a49f
  }
}<|MERGE_RESOLUTION|>--- conflicted
+++ resolved
@@ -17,16 +17,13 @@
  */
 
 package org.apache.hadoop.hive.ql.exec.vector;
-<<<<<<< HEAD
 import java.io.IOException;
 
 import org.apache.hadoop.hive.common.type.Decimal128;
-=======
 
 import java.math.BigInteger;
 
 import org.apache.hadoop.hive.serde2.io.HiveDecimalWritable;
->>>>>>> f500a49f
 import org.apache.hadoop.hive.common.type.HiveDecimal;
 import org.apache.hadoop.hive.ql.exec.vector.VectorizedRowBatch;
 import org.apache.hadoop.io.NullWritable;
@@ -126,15 +123,14 @@
     }
   }
 
-<<<<<<< HEAD
   @Override
   public void visit(ColumnVectorVisitor v) throws IOException {
     v.visit(this);
-=======
+  }
+
   public void setNullDataValue(int elementNum) {
     // E.g. For scale 2 the minimum is "0.01"
     HiveDecimal minimumNonZeroValue = HiveDecimal.create(BigInteger.ONE, scale);
     vector[elementNum].set(minimumNonZeroValue);
->>>>>>> f500a49f
   }
 }