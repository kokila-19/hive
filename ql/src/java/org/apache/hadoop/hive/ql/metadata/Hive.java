--- conflicted
+++ resolved
@@ -4356,9 +4356,6 @@
       throw new HiveException(e);
     }
   }
-<<<<<<< HEAD
-}
-=======
 
   public void addUniqueConstraint(List<SQLUniqueConstraint> uniqueConstraintCols)
     throws HiveException, NoSuchObjectException {
@@ -4377,5 +4374,4 @@
       throw new HiveException(e);
     }
   }
-};
->>>>>>> 2fa4dc27
+};