/**
 * Licensed to the Apache Software Foundation (ASF) under one
 * or more contributor license agreements.  See the NOTICE file
 * distributed with this work for additional information
 * regarding copyright ownership.  The ASF licenses this file
 * to you under the Apache License, Version 2.0 (the
 * "License"); you may not use this file except in compliance
 * with the License.  You may obtain a copy of the License at
 *
 *     http://www.apache.org/licenses/LICENSE-2.0
 *
 * Unless required by applicable law or agreed to in writing, software
 * distributed under the License is distributed on an "AS IS" BASIS,
 * WITHOUT WARRANTIES OR CONDITIONS OF ANY KIND, either express or implied.
 * See the License for the specific language governing permissions and
 * limitations under the License.
 */

package org.apache.hadoop.hive.ql.optimizer;

import java.io.Serializable;
import java.util.ArrayList;
import java.util.HashMap;
import java.util.Iterator;
import java.util.LinkedHashMap;
import java.util.List;
import java.util.Map;
import java.util.Map.Entry;
import java.util.Properties;
import java.util.Set;

import org.apache.commons.logging.Log;
import org.apache.commons.logging.LogFactory;
import org.apache.hadoop.fs.Path;
import org.apache.hadoop.hive.conf.HiveConf;
import org.apache.hadoop.hive.ql.Context;
import org.apache.hadoop.hive.ql.exec.ConditionalTask;
import org.apache.hadoop.hive.ql.exec.DemuxOperator;
import org.apache.hadoop.hive.ql.exec.JoinOperator;
import org.apache.hadoop.hive.ql.exec.Operator;
import org.apache.hadoop.hive.ql.exec.OperatorFactory;
import org.apache.hadoop.hive.ql.exec.ReduceSinkOperator;
import org.apache.hadoop.hive.ql.exec.TableScanOperator;
import org.apache.hadoop.hive.ql.exec.Task;
import org.apache.hadoop.hive.ql.exec.TaskFactory;
import org.apache.hadoop.hive.ql.exec.UnionOperator;
import org.apache.hadoop.hive.ql.exec.Utilities;
import org.apache.hadoop.hive.ql.exec.mr.ExecDriver;
import org.apache.hadoop.hive.ql.exec.mr.MapRedTask;
import org.apache.hadoop.hive.ql.hooks.ReadEntity;
import org.apache.hadoop.hive.ql.metadata.HiveException;
import org.apache.hadoop.hive.ql.metadata.Partition;
import org.apache.hadoop.hive.ql.optimizer.GenMRProcContext.GenMRUnionCtx;
import org.apache.hadoop.hive.ql.optimizer.GenMRProcContext.GenMapRedCtx;
import org.apache.hadoop.hive.ql.optimizer.listbucketingpruner.ListBucketingPruner;
import org.apache.hadoop.hive.ql.optimizer.ppr.PartitionPruner;
import org.apache.hadoop.hive.ql.parse.OpParseContext;
import org.apache.hadoop.hive.ql.parse.ParseContext;
import org.apache.hadoop.hive.ql.parse.PrunedPartitionList;
import org.apache.hadoop.hive.ql.parse.RowResolver;
import org.apache.hadoop.hive.ql.parse.SemanticException;
import org.apache.hadoop.hive.ql.plan.ExprNodeDesc;
import org.apache.hadoop.hive.ql.plan.FetchWork;
import org.apache.hadoop.hive.ql.plan.FileSinkDesc;
import org.apache.hadoop.hive.ql.plan.FilterDesc.sampleDesc;
import org.apache.hadoop.hive.ql.plan.MapWork;
import org.apache.hadoop.hive.ql.plan.MapredLocalWork;
import org.apache.hadoop.hive.ql.plan.MapredWork;
import org.apache.hadoop.hive.ql.plan.OperatorDesc;
import org.apache.hadoop.hive.ql.plan.PartitionDesc;
import org.apache.hadoop.hive.ql.plan.PlanUtils;
import org.apache.hadoop.hive.ql.plan.ReduceSinkDesc;
import org.apache.hadoop.hive.ql.plan.ReduceWork;
import org.apache.hadoop.hive.ql.plan.TableDesc;
import org.apache.hadoop.hive.ql.plan.TableScanDesc;

/**
 * General utility common functions for the Processor to convert operator into
 * map-reduce tasks.
 */
public final class GenMapRedUtils {
  private static Log LOG;

  static {
    LOG = LogFactory.getLog("org.apache.hadoop.hive.ql.optimizer.GenMapRedUtils");
  }

  public static boolean needsTagging(ReduceWork rWork) {
    return rWork != null && (rWork.getReducer().getClass() == JoinOperator.class ||
         rWork.getReducer().getClass() == DemuxOperator.class);
  }
  /**
   * Initialize the current plan by adding it to root tasks.
   *
   * @param op
   *          the reduce sink operator encountered
   * @param opProcCtx
   *          processing context
   */
  public static void initPlan(ReduceSinkOperator op, GenMRProcContext opProcCtx)
      throws SemanticException {
    Operator<? extends OperatorDesc> reducer = op.getChildOperators().get(0);
    Map<Operator<? extends OperatorDesc>, GenMapRedCtx> mapCurrCtx =
        opProcCtx.getMapCurrCtx();
    GenMapRedCtx mapredCtx = mapCurrCtx.get(op.getParentOperators().get(0));
    Task<? extends Serializable> currTask = mapredCtx.getCurrTask();
    MapredWork plan = (MapredWork) currTask.getWork();
    HashMap<Operator<? extends OperatorDesc>, Task<? extends Serializable>> opTaskMap =
        opProcCtx.getOpTaskMap();
    Operator<? extends OperatorDesc> currTopOp = opProcCtx.getCurrTopOp();

    opTaskMap.put(reducer, currTask);
    plan.setReduceWork(new ReduceWork());
    plan.getReduceWork().setReducer(reducer);
    ReduceSinkDesc desc = op.getConf();

    plan.getReduceWork().setNumReduceTasks(desc.getNumReducers());

    if (needsTagging(plan.getReduceWork())) {
      plan.getReduceWork().setNeedsTagging(true);
    }

    assert currTopOp != null;
    String currAliasId = opProcCtx.getCurrAliasId();

    if (!opProcCtx.isSeenOp(currTask, currTopOp)) {
      setTaskPlan(currAliasId, currTopOp, currTask, false, opProcCtx);
    }

    currTopOp = null;
    currAliasId = null;

    opProcCtx.setCurrTask(currTask);
    opProcCtx.setCurrTopOp(currTopOp);
    opProcCtx.setCurrAliasId(currAliasId);
  }


  /**
   * Initialize the current union plan.
   *
   * @param op
   *          the reduce sink operator encountered
   * @param opProcCtx
   *          processing context
   */
  public static void initUnionPlan(ReduceSinkOperator op, UnionOperator currUnionOp,
      GenMRProcContext opProcCtx,
      Task<? extends Serializable> unionTask) throws SemanticException {
    Operator<? extends OperatorDesc> reducer = op.getChildOperators().get(0);

    MapredWork plan = (MapredWork) unionTask.getWork();
    HashMap<Operator<? extends OperatorDesc>, Task<? extends Serializable>> opTaskMap =
        opProcCtx.getOpTaskMap();

    opTaskMap.put(reducer, unionTask);

    plan.setReduceWork(new ReduceWork());
    plan.getReduceWork().setReducer(reducer);
    plan.getReduceWork().setReducer(reducer);
    ReduceSinkDesc desc = op.getConf();

    plan.getReduceWork().setNumReduceTasks(desc.getNumReducers());

    if (needsTagging(plan.getReduceWork())) {
      plan.getReduceWork().setNeedsTagging(true);
    }

    initUnionPlan(opProcCtx, currUnionOp, unionTask, false);
  }

  private static void setUnionPlan(GenMRProcContext opProcCtx,
      boolean local, Task<? extends Serializable> currTask, GenMRUnionCtx uCtx,
      boolean mergeTask) throws SemanticException {
    Operator<? extends OperatorDesc> currTopOp = opProcCtx.getCurrTopOp();

    if (currTopOp != null) {
      String currAliasId = opProcCtx.getCurrAliasId();
      if (mergeTask || !opProcCtx.isSeenOp(currTask, currTopOp)) {
        setTaskPlan(currAliasId, currTopOp, currTask, local, opProcCtx);
      }
      currTopOp = null;
      opProcCtx.setCurrTopOp(currTopOp);
    } else {
      List<String> taskTmpDirLst = uCtx.getTaskTmpDir();
      if ((taskTmpDirLst != null) && !(taskTmpDirLst.isEmpty())) {
        List<TableDesc> tt_descLst = uCtx.getTTDesc();
        assert !taskTmpDirLst.isEmpty() && !tt_descLst.isEmpty();
        assert taskTmpDirLst.size() == tt_descLst.size();
        int size = taskTmpDirLst.size();
        assert local == false;

        List<Operator<? extends OperatorDesc>> topOperators =
            uCtx.getListTopOperators();

        MapredWork plan = (MapredWork) currTask.getWork();
        for (int pos = 0; pos < size; pos++) {
          String taskTmpDir = taskTmpDirLst.get(pos);
          TableDesc tt_desc = tt_descLst.get(pos);
          MapWork mWork = plan.getMapWork();
          if (mWork.getPathToAliases().get(taskTmpDir) == null) {
            mWork.getPathToAliases().put(taskTmpDir,
                new ArrayList<String>());
            mWork.getPathToAliases().get(taskTmpDir).add(taskTmpDir);
            mWork.getPathToPartitionInfo().put(taskTmpDir,
                new PartitionDesc(tt_desc, null));
            mWork.getAliasToWork().put(taskTmpDir, topOperators.get(pos));
          }
        }
      }
    }
  }

  /*
   * It is a idempotent function to add various intermediate files as the source
   * for the union. The plan has already been created.
   */
  public static void initUnionPlan(GenMRProcContext opProcCtx, UnionOperator currUnionOp,
      Task<? extends Serializable> currTask, boolean local)
      throws SemanticException {
    // In case of lateral views followed by a join, the same tree
    // can be traversed more than one
    if (currUnionOp != null) {
      GenMRUnionCtx uCtx = opProcCtx.getUnionTask(currUnionOp);
      assert uCtx != null;
      setUnionPlan(opProcCtx, local, currTask, uCtx, false);
    }
  }

  /*
   * join current union task to old task
   */
  public static void joinUnionPlan(GenMRProcContext opProcCtx,
      UnionOperator currUnionOp,
      Task<? extends Serializable> currentUnionTask,
      Task<? extends Serializable> existingTask, boolean local)
      throws SemanticException {
    assert currUnionOp != null;
    GenMRUnionCtx uCtx = opProcCtx.getUnionTask(currUnionOp);
    assert uCtx != null;

    setUnionPlan(opProcCtx, local, existingTask, uCtx, true);

    List<Task<? extends Serializable>> parTasks = null;
    if (opProcCtx.getRootTasks().contains(currentUnionTask)) {
      opProcCtx.getRootTasks().remove(currentUnionTask);
      if (!opProcCtx.getRootTasks().contains(existingTask) &&
          (existingTask.getParentTasks() == null || existingTask.getParentTasks().isEmpty())) {
        opProcCtx.getRootTasks().add(existingTask);
      }
    }

    if ((currentUnionTask != null) && (currentUnionTask.getParentTasks() != null)
        && !currentUnionTask.getParentTasks().isEmpty()) {
      parTasks = new ArrayList<Task<? extends Serializable>>();
      parTasks.addAll(currentUnionTask.getParentTasks());
      Object[] parTaskArr = parTasks.toArray();
      for (Object parTask : parTaskArr) {
        ((Task<? extends Serializable>) parTask)
            .removeDependentTask(currentUnionTask);
      }
    }

    if ((currentUnionTask != null) && (parTasks != null)) {
      for (Task<? extends Serializable> parTask : parTasks) {
        parTask.addDependentTask(existingTask);
        if (opProcCtx.getRootTasks().contains(existingTask)) {
          opProcCtx.getRootTasks().remove(existingTask);
        }
      }
    }

    opProcCtx.setCurrTask(existingTask);
  }

  /**
   * Merge the current task into the old task for the reducer
   *
   * @param currTask
   *          the current task for the current reducer
   * @param oldTask
   *          the old task for the current reducer
   * @param opProcCtx
   *          processing context
   */
  public static void joinPlan(Task<? extends Serializable> currTask,
      Task<? extends Serializable> oldTask, GenMRProcContext opProcCtx)
      throws SemanticException {
    assert currTask != null && oldTask != null;

    Operator<? extends OperatorDesc> currTopOp = opProcCtx.getCurrTopOp();
    List<Task<? extends Serializable>> parTasks = null;
    // terminate the old task and make current task dependent on it
    if (currTask.getParentTasks() != null
        && !currTask.getParentTasks().isEmpty()) {
      parTasks = new ArrayList<Task<? extends Serializable>>();
      parTasks.addAll(currTask.getParentTasks());

      Object[] parTaskArr = parTasks.toArray();
      for (Object element : parTaskArr) {
        ((Task<? extends Serializable>) element).removeDependentTask(currTask);
      }
    }

    if (currTopOp != null) {
      mergeInput(currTopOp, opProcCtx, oldTask, false);
    }

    if (parTasks != null) {
      for (Task<? extends Serializable> parTask : parTasks) {
        parTask.addDependentTask(oldTask);
      }
    }

    if (oldTask instanceof MapRedTask && currTask instanceof MapRedTask) {
      ((MapRedTask)currTask).getWork().getMapWork()
        .mergingInto(((MapRedTask) oldTask).getWork().getMapWork());
    }

    opProcCtx.setCurrTopOp(null);
    opProcCtx.setCurrTask(oldTask);
  }

  /**
   * If currTopOp is not set for input of the task, add input for to the task
   */
  static boolean mergeInput(Operator<? extends OperatorDesc> currTopOp,
      GenMRProcContext opProcCtx, Task<? extends Serializable> task, boolean local)
      throws SemanticException {
    if (!opProcCtx.isSeenOp(task, currTopOp)) {
      String currAliasId = opProcCtx.getCurrAliasId();
      setTaskPlan(currAliasId, currTopOp, task, local, opProcCtx);
      return true;
    }
    return false;
  }

  /**
   * Met cRS in pRS(parentTask)-cRS-OP(childTask) case
   * Split and link two tasks by temporary file : pRS-FS / TS-cRS-OP
   */
  static void splitPlan(ReduceSinkOperator cRS,
      Task<? extends Serializable> parentTask, Task<? extends Serializable> childTask,
      GenMRProcContext opProcCtx) throws SemanticException {
    assert parentTask != null && childTask != null;
    splitTasks(cRS, parentTask, childTask, opProcCtx);
  }

  /**
   * Met cRS in pOP(parentTask with RS)-cRS-cOP(noTask) case
   * Create new child task for cRS-cOP and link two tasks by temporary file : pOP-FS / TS-cRS-cOP
   *
   * @param cRS
   *          the reduce sink operator encountered
   * @param opProcCtx
   *          processing context
   */
  static void splitPlan(ReduceSinkOperator cRS, GenMRProcContext opProcCtx)
      throws SemanticException {
    // Generate a new task
    ParseContext parseCtx = opProcCtx.getParseCtx();
    Task<? extends Serializable> parentTask = opProcCtx.getCurrTask();

    MapredWork childPlan = getMapRedWork(parseCtx);
    Task<? extends Serializable> childTask = TaskFactory.get(childPlan, parseCtx
        .getConf());
    Operator<? extends OperatorDesc> reducer = cRS.getChildOperators().get(0);

    // Add the reducer
    ReduceWork rWork = new ReduceWork();
    childPlan.setReduceWork(rWork);
    rWork.setReducer(reducer);
    ReduceSinkDesc desc = cRS.getConf();
    childPlan.getReduceWork().setNumReduceTasks(new Integer(desc.getNumReducers()));

    opProcCtx.getOpTaskMap().put(reducer, childTask);

    splitTasks(cRS, parentTask, childTask, opProcCtx);
  }

  /**
   * set the current task in the mapredWork.
   *
   * @param alias_id
   *          current alias
   * @param topOp
   *          the top operator of the stack
   * @param plan
   *          current plan
   * @param local
   *          whether you need to add to map-reduce or local work
   * @param opProcCtx
   *          processing context
   */
  public static void setTaskPlan(String alias_id,
      Operator<? extends OperatorDesc> topOp, Task<?> task, boolean local,
      GenMRProcContext opProcCtx) throws SemanticException {
    setTaskPlan(alias_id, topOp, task, local, opProcCtx, null);
  }

  private static ReadEntity getParentViewInfo(String alias_id,
      Map<String, ReadEntity> viewAliasToInput) {
    String[] aliases = alias_id.split(":");

    String currentAlias = null;
    ReadEntity currentInput = null;
    // Find the immediate parent possible.
    // For eg: for a query like 'select * from V3', where V3 -> V2, V2 -> V1, V1 -> T
    // -> implies depends on.
    // T's parent would be V1
    for (int pos = 0; pos < aliases.length; pos++) {
      currentAlias = currentAlias == null ? aliases[pos] : currentAlias + ":" + aliases[pos];
      ReadEntity input = viewAliasToInput.get(currentAlias);
      if (input == null) {
        return currentInput;
      }
      currentInput = input;
    }

    return currentInput;
  }

  /**
   * set the current task in the mapredWork.
   *
   * @param alias_id
   *          current alias
   * @param topOp
   *          the top operator of the stack
   * @param plan
   *          current plan
   * @param local
   *          whether you need to add to map-reduce or local work
   * @param opProcCtx
   *          processing context
   * @param pList
   *          pruned partition list. If it is null it will be computed on-the-fly.
   */
  public static void setTaskPlan(String alias_id,
      Operator<? extends OperatorDesc> topOp, Task<?> task, boolean local,
      GenMRProcContext opProcCtx, PrunedPartitionList pList) throws SemanticException {
    setMapWork(((MapredWork) task.getWork()).getMapWork(), opProcCtx.getParseCtx(),
        opProcCtx.getInputs(), pList, topOp, alias_id, opProcCtx.getConf(), local);
    opProcCtx.addSeenOp(task, topOp);
  }

  /**
   * initialize MapWork
   *
   * @param alias_id
   *          current alias
   * @param topOp
   *          the top operator of the stack
   * @param plan
   *          map work to initialize
   * @param local
   *          whether you need to add to map-reduce or local work
   * @param pList
   *          pruned partition list. If it is null it will be computed on-the-fly.
   * @param inputs
   *          read entities for the map work
   * @param conf
   *          current instance of hive conf
   */
  public static void setMapWork(MapWork plan, ParseContext parseCtx, Set<ReadEntity> inputs,
      PrunedPartitionList partsList, Operator<? extends OperatorDesc> topOp, String alias_id,
      HiveConf conf, boolean local) throws SemanticException {
    ArrayList<Path> partDir = new ArrayList<Path>();
    ArrayList<PartitionDesc> partDesc = new ArrayList<PartitionDesc>();

    Path tblDir = null;
    TableDesc tblDesc = null;

    plan.setNameToSplitSample(parseCtx.getNameToSplitSample());

    if (partsList == null) {
      try {
<<<<<<< HEAD
        partsList = parseCtx.getOpToPartList().get((TableScanOperator) topOp);
        if (partsList == null) {
          partsList = PartitionPruner.prune(parseCtx.getTopToTable().get(topOp),
              parseCtx.getOpToPartPruner().get(topOp), conf,
              alias_id, parseCtx.getPrunedPartitions());
          parseCtx.getOpToPartList().put((TableScanOperator) topOp, partsList);
        }
=======
        TableScanOperator tsOp = (TableScanOperator) topOp;
        partsList = PartitionPruner.prune(tsOp, parseCtx, alias_id);
>>>>>>> 9fd37244
      } catch (SemanticException e) {
        throw e;
      } catch (HiveException e) {
        LOG.error(org.apache.hadoop.util.StringUtils.stringifyException(e));
        throw new SemanticException(e.getMessage(), e);
      }
    }

    // Generate the map work for this alias_id
    // pass both confirmed and unknown partitions through the map-reduce
    // framework
    Set<Partition> parts = partsList.getPartitions();
    PartitionDesc aliasPartnDesc = null;
    try {
      if (!parts.isEmpty()) {
        aliasPartnDesc = Utilities.getPartitionDesc(parts.iterator().next());
      }
    } catch (HiveException e) {
      LOG.error(org.apache.hadoop.util.StringUtils.stringifyException(e));
      throw new SemanticException(e.getMessage(), e);
    }

    // The table does not have any partitions
    if (aliasPartnDesc == null) {
      aliasPartnDesc = new PartitionDesc(Utilities.getTableDesc(parseCtx
          .getTopToTable().get(topOp)), null);

    }

    Map<String, String> props = parseCtx.getTopToProps().get(topOp);
    if (props != null) {
      Properties target = aliasPartnDesc.getProperties();
      if (target == null) {
        aliasPartnDesc.setProperties(target = new Properties());
      }
      target.putAll(props);
    }

    plan.getAliasToPartnInfo().put(alias_id, aliasPartnDesc);

    long sizeNeeded = Integer.MAX_VALUE;
    int fileLimit = -1;
    if (parseCtx.getGlobalLimitCtx().isEnable()) {
      long sizePerRow = HiveConf.getLongVar(parseCtx.getConf(),
          HiveConf.ConfVars.HIVELIMITMAXROWSIZE);
      sizeNeeded = parseCtx.getGlobalLimitCtx().getGlobalLimit() * sizePerRow;
      // for the optimization that reduce number of input file, we limit number
      // of files allowed. If more than specific number of files have to be
      // selected, we skip this optimization. Since having too many files as
      // inputs can cause unpredictable latency. It's not necessarily to be
      // cheaper.
      fileLimit =
          HiveConf.getIntVar(parseCtx.getConf(), HiveConf.ConfVars.HIVELIMITOPTLIMITFILE);

      if (sizePerRow <= 0 || fileLimit <= 0) {
        LOG.info("Skip optimization to reduce input size of 'limit'");
        parseCtx.getGlobalLimitCtx().disableOpt();
      } else if (parts.isEmpty()) {
        LOG.info("Empty input: skip limit optimiztion");
      } else {
        LOG.info("Try to reduce input size for 'limit' " +
            "sizeNeeded: " + sizeNeeded +
            "  file limit : " + fileLimit);
      }
    }
    boolean isFirstPart = true;
    boolean emptyInput = true;
    boolean singlePartition = (parts.size() == 1);

    // Track the dependencies for the view. Consider a query like: select * from V;
    // where V is a view of the form: select * from T
    // The dependencies should include V at depth 0, and T at depth 1 (inferred).
    ReadEntity parentViewInfo = getParentViewInfo(alias_id, parseCtx.getViewAliasToInput());

    // The table should also be considered a part of inputs, even if the table is a
    // partitioned table and whether any partition is selected or not
    PlanUtils.addInput(inputs,
        new ReadEntity(parseCtx.getTopToTable().get(topOp), parentViewInfo));

    for (Partition part : parts) {
      if (part.getTable().isPartitioned()) {
        PlanUtils.addInput(inputs, new ReadEntity(part, parentViewInfo));
      } else {
        PlanUtils.addInput(inputs, new ReadEntity(part.getTable(), parentViewInfo));
      }

      // Later the properties have to come from the partition as opposed
      // to from the table in order to support versioning.
      Path[] paths = null;
      sampleDesc sampleDescr = parseCtx.getOpToSamplePruner().get(topOp);

      // Lookup list bucketing pruner
      Map<String, ExprNodeDesc> partToPruner = parseCtx.getOpToPartToSkewedPruner().get(topOp);
      ExprNodeDesc listBucketingPruner = (partToPruner != null) ? partToPruner.get(part.getName())
          : null;

      if (sampleDescr != null) {
        assert (listBucketingPruner == null) : "Sampling and list bucketing can't coexit.";
        paths = SamplePruner.prune(part, sampleDescr);
        parseCtx.getGlobalLimitCtx().disableOpt();
      } else if (listBucketingPruner != null) {
        assert (sampleDescr == null) : "Sampling and list bucketing can't coexist.";
        /* Use list bucketing prunner's path. */
        paths = ListBucketingPruner.prune(parseCtx, part, listBucketingPruner);
      } else {
        // Now we only try the first partition, if the first partition doesn't
        // contain enough size, we change to normal mode.
        if (parseCtx.getGlobalLimitCtx().isEnable()) {
          if (isFirstPart) {
            long sizeLeft = sizeNeeded;
            ArrayList<Path> retPathList = new ArrayList<Path>();
            SamplePruner.LimitPruneRetStatus status = SamplePruner.limitPrune(part, sizeLeft,
                fileLimit, retPathList);
            if (status.equals(SamplePruner.LimitPruneRetStatus.NoFile)) {
              continue;
            } else if (status.equals(SamplePruner.LimitPruneRetStatus.NotQualify)) {
              LOG.info("Use full input -- first " + fileLimit + " files are more than "
                  + sizeNeeded
                  + " bytes");

              parseCtx.getGlobalLimitCtx().disableOpt();

            } else {
              emptyInput = false;
              paths = new Path[retPathList.size()];
              int index = 0;
              for (Path path : retPathList) {
                paths[index++] = path;
              }
              if (status.equals(SamplePruner.LimitPruneRetStatus.NeedAllFiles) && singlePartition) {
                // if all files are needed to meet the size limit, we disable
                // optimization. It usually happens for empty table/partition or
                // table/partition with only one file. By disabling this
                // optimization, we can avoid retrying the query if there is
                // not sufficient rows.
                parseCtx.getGlobalLimitCtx().disableOpt();
              }
            }
            isFirstPart = false;
          } else {
            paths = new Path[0];
          }
        }
        if (!parseCtx.getGlobalLimitCtx().isEnable()) {
          paths = part.getPath();
        }
      }

      // is it a partitioned table ?
      if (!part.getTable().isPartitioned()) {
        assert ((tblDir == null) && (tblDesc == null));

        tblDir = paths[0];
        tblDesc = Utilities.getTableDesc(part.getTable());
      } else if (tblDesc == null) {
        tblDesc = Utilities.getTableDesc(part.getTable());
      }

      if (props != null) {
        Properties target = tblDesc.getProperties();
        if (target == null) {
          tblDesc.setProperties(target = new Properties());
        }
        target.putAll(props);
      }

      for (Path p : paths) {
        if (p == null) {
          continue;
        }
        String path = p.toString();
        if (LOG.isDebugEnabled()) {
          LOG.debug("Adding " + path + " of table" + alias_id);
        }

        partDir.add(p);
        try {
          if (part.getTable().isPartitioned()) {
            partDesc.add(Utilities.getPartitionDesc(part));
          }
          else {
            partDesc.add(Utilities.getPartitionDescFromTableDesc(tblDesc, part));
          }
        } catch (HiveException e) {
          LOG.error(org.apache.hadoop.util.StringUtils.stringifyException(e));
          throw new SemanticException(e.getMessage(), e);
        }
      }
    }
    if (emptyInput) {
      parseCtx.getGlobalLimitCtx().disableOpt();
    }

    Iterator<Path> iterPath = partDir.iterator();
    Iterator<PartitionDesc> iterPartnDesc = partDesc.iterator();

    if (!local) {
      while (iterPath.hasNext()) {
        assert iterPartnDesc.hasNext();
        String path = iterPath.next().toString();

        PartitionDesc prtDesc = iterPartnDesc.next();

        // Add the path to alias mapping
        if (plan.getPathToAliases().get(path) == null) {
          plan.getPathToAliases().put(path, new ArrayList<String>());
        }
        plan.getPathToAliases().get(path).add(alias_id);
        plan.getPathToPartitionInfo().put(path, prtDesc);
        if (LOG.isDebugEnabled()) {
          LOG.debug("Information added for path " + path);
        }
      }

      assert plan.getAliasToWork().get(alias_id) == null;
      plan.getAliasToWork().put(alias_id, topOp);
    } else {
      // populate local work if needed
      MapredLocalWork localPlan = plan.getMapLocalWork();
      if (localPlan == null) {
        localPlan = new MapredLocalWork(
            new LinkedHashMap<String, Operator<? extends OperatorDesc>>(),
            new LinkedHashMap<String, FetchWork>());
      }

      assert localPlan.getAliasToWork().get(alias_id) == null;
      assert localPlan.getAliasToFetchWork().get(alias_id) == null;
      localPlan.getAliasToWork().put(alias_id, topOp);
      if (tblDir == null) {
        tblDesc = Utilities.getTableDesc(partsList.getSourceTable());
        localPlan.getAliasToFetchWork().put(
            alias_id,
            new FetchWork(FetchWork.convertPathToStringArray(partDir), partDesc, tblDesc));
      } else {
        localPlan.getAliasToFetchWork().put(alias_id,
            new FetchWork(tblDir.toString(), tblDesc));
      }
      plan.setMapLocalWork(localPlan);
    }
  }

  /**
   * set the current task in the mapredWork.
   *
   * @param alias
   *          current alias
   * @param topOp
   *          the top operator of the stack
   * @param plan
   *          current plan
   * @param local
   *          whether you need to add to map-reduce or local work
   * @param tt_desc
   *          table descriptor
   */
  public static void setTaskPlan(String path, String alias,
      Operator<? extends OperatorDesc> topOp, MapWork plan, boolean local,
      TableDesc tt_desc) throws SemanticException {

    if (path == null || alias == null) {
      return;
    }

    if (!local) {
      if (plan.getPathToAliases().get(path) == null) {
        plan.getPathToAliases().put(path, new ArrayList<String>());
      }
      plan.getPathToAliases().get(path).add(alias);
      plan.getPathToPartitionInfo().put(path, new PartitionDesc(tt_desc, null));
      plan.getAliasToWork().put(alias, topOp);
    } else {
      // populate local work if needed
      MapredLocalWork localPlan = plan.getMapLocalWork();
      if (localPlan == null) {
        localPlan = new MapredLocalWork(
            new LinkedHashMap<String, Operator<? extends OperatorDesc>>(),
            new LinkedHashMap<String, FetchWork>());
      }

      assert localPlan.getAliasToWork().get(alias) == null;
      assert localPlan.getAliasToFetchWork().get(alias) == null;
      localPlan.getAliasToWork().put(alias, topOp);
      localPlan.getAliasToFetchWork().put(alias, new FetchWork(alias, tt_desc));
      plan.setMapLocalWork(localPlan);
    }
  }

  /**
   * Set key and value descriptor
   * @param work RedueWork
   * @param rs ReduceSinkOperator
   */
  public static void setKeyAndValueDesc(ReduceWork work, ReduceSinkOperator rs) {
    work.setKeyDesc(rs.getConf().getKeySerializeInfo());
    int tag = Math.max(0, rs.getConf().getTag());
    List<TableDesc> tagToSchema = work.getTagToValueDesc();
    while (tag + 1 > tagToSchema.size()) {
      tagToSchema.add(null);
    }
    tagToSchema.set(tag, rs.getConf().getValueSerializeInfo());
  }

  /**
   * set key and value descriptor.
   *
   * @param plan
   *          current plan
   * @param topOp
   *          current top operator in the path
   */
  public static void setKeyAndValueDesc(ReduceWork plan,
      Operator<? extends OperatorDesc> topOp) {
    if (topOp == null) {
      return;
    }

    if (topOp instanceof ReduceSinkOperator) {
      ReduceSinkOperator rs = (ReduceSinkOperator) topOp;
      setKeyAndValueDesc(plan, rs);
    } else {
      List<Operator<? extends OperatorDesc>> children = topOp.getChildOperators();
      if (children != null) {
        for (Operator<? extends OperatorDesc> op : children) {
          setKeyAndValueDesc(plan, op);
        }
      }
    }
  }

  /**
   * Set the key and value description for all the tasks rooted at the given
   * task. Loops over all the tasks recursively.
   *
   * @param task
   */
  public static void setKeyAndValueDescForTaskTree(Task<? extends Serializable> task) {

    if (task instanceof ConditionalTask) {
      List<Task<? extends Serializable>> listTasks = ((ConditionalTask) task)
          .getListTasks();
      for (Task<? extends Serializable> tsk : listTasks) {
        setKeyAndValueDescForTaskTree(tsk);
      }
    } else if (task instanceof ExecDriver) {
      MapredWork work = (MapredWork) task.getWork();
      work.getMapWork().deriveExplainAttributes();
      HashMap<String, Operator<? extends OperatorDesc>> opMap = work
          .getMapWork().getAliasToWork();
      if (opMap != null && !opMap.isEmpty()) {
        for (Operator<? extends OperatorDesc> op : opMap.values()) {
          setKeyAndValueDesc(work.getReduceWork(), op);
        }
      }
    }

    if (task.getChildTasks() == null) {
      return;
    }

    for (Task<? extends Serializable> childTask : task.getChildTasks()) {
      setKeyAndValueDescForTaskTree(childTask);
    }
  }

  /**
   * create a new plan and return.
   *
   * @return the new plan
   */
  public static MapredWork getMapRedWork(ParseContext parseCtx) {
    MapredWork work = getMapRedWorkFromConf(parseCtx.getConf());
    work.getMapWork().setNameToSplitSample(parseCtx.getNameToSplitSample());
    return work;
  }

  /**
   * create a new plan and return. The pan won't contain the name to split
   * sample information in parse context.
   *
   * @return the new plan
   */
  public static MapredWork getMapRedWorkFromConf(HiveConf conf) {
    MapredWork mrWork = new MapredWork();
    MapWork work = mrWork.getMapWork();

    boolean mapperCannotSpanPartns =
        conf.getBoolVar(
            HiveConf.ConfVars.HIVE_MAPPER_CANNOT_SPAN_MULTIPLE_PARTITIONS);
    work.setMapperCannotSpanPartns(mapperCannotSpanPartns);
    work.setPathToAliases(new LinkedHashMap<String, ArrayList<String>>());
    work.setPathToPartitionInfo(new LinkedHashMap<String, PartitionDesc>());
    work.setAliasToWork(new LinkedHashMap<String, Operator<? extends OperatorDesc>>());
    work.setHadoopSupportsSplittable(
        conf.getBoolVar(HiveConf.ConfVars.HIVE_COMBINE_INPUT_FORMAT_SUPPORTS_SPLITTABLE));
    return mrWork;
  }

  /**
   * insert in the map for the operator to row resolver.
   *
   * @param op
   *          operator created
   * @param rr
   *          row resolver
   * @param parseCtx
   *          parse context
   */
  @SuppressWarnings("nls")
  public static Operator<? extends OperatorDesc> putOpInsertMap(
      Operator<? extends OperatorDesc> op, RowResolver rr, ParseContext parseCtx) {
    OpParseContext ctx = new OpParseContext(rr);
    parseCtx.getOpParseCtx().put(op, ctx);
    return op;
  }

  @SuppressWarnings("nls")
  /**
   * Split two tasks by creating a temporary file between them.
   *
   * @param op reduce sink operator being processed
   * @param parentTask the parent task
   * @param childTask the child task
   * @param opProcCtx context
   **/
  private static void splitTasks(ReduceSinkOperator op,
      Task<? extends Serializable> parentTask, Task<? extends Serializable> childTask,
      GenMRProcContext opProcCtx) throws SemanticException {
    if (op.getNumParent() != 1) {
      throw new IllegalStateException("Expecting operator " + op + " to have one parent. " +
          "But found multiple parents : " + op.getParentOperators());
    }

    ParseContext parseCtx = opProcCtx.getParseCtx();
    parentTask.addDependentTask(childTask);

    // Root Task cannot depend on any other task, therefore childTask cannot be
    // a root Task
    List<Task<? extends Serializable>> rootTasks = opProcCtx.getRootTasks();
    if (rootTasks.contains(childTask)) {
      rootTasks.remove(childTask);
    }

    // generate the temporary file
    Context baseCtx = parseCtx.getContext();
    String taskTmpDir = baseCtx.getMRTmpFileURI();

    Operator<? extends OperatorDesc> parent = op.getParentOperators().get(0);
    TableDesc tt_desc = PlanUtils.getIntermediateFileTableDesc(PlanUtils
        .getFieldSchemasFromRowSchema(parent.getSchema(), "temporarycol"));

    // Create a file sink operator for this file name
    boolean compressIntermediate = parseCtx.getConf().getBoolVar(
        HiveConf.ConfVars.COMPRESSINTERMEDIATE);
    FileSinkDesc desc = new FileSinkDesc(taskTmpDir, tt_desc,
        compressIntermediate);
    if (compressIntermediate) {
      desc.setCompressCodec(parseCtx.getConf().getVar(
          HiveConf.ConfVars.COMPRESSINTERMEDIATECODEC));
      desc.setCompressType(parseCtx.getConf().getVar(
          HiveConf.ConfVars.COMPRESSINTERMEDIATETYPE));
    }
    Operator<? extends OperatorDesc> fs_op = putOpInsertMap(OperatorFactory
        .get(desc, parent.getSchema()), null, parseCtx);

    // replace the reduce child with this operator
    List<Operator<? extends OperatorDesc>> childOpList = parent
        .getChildOperators();
    for (int pos = 0; pos < childOpList.size(); pos++) {
      if (childOpList.get(pos) == op) {
        childOpList.set(pos, fs_op);
        break;
      }
    }

    List<Operator<? extends OperatorDesc>> parentOpList =
        new ArrayList<Operator<? extends OperatorDesc>>();
    parentOpList.add(parent);
    fs_op.setParentOperators(parentOpList);

    // create a dummy tableScan operator on top of op
    // TableScanOperator is implicitly created here for each MapOperator
    RowResolver rowResolver = opProcCtx.getParseCtx().getOpParseCtx().get(parent).getRowResolver();
    Operator<? extends OperatorDesc> ts_op = putOpInsertMap(OperatorFactory
        .get(TableScanDesc.class, parent.getSchema()), rowResolver, parseCtx);

    childOpList = new ArrayList<Operator<? extends OperatorDesc>>();
    childOpList.add(op);
    ts_op.setChildOperators(childOpList);
    op.getParentOperators().set(0, ts_op);

    Map<Operator<? extends OperatorDesc>, GenMapRedCtx> mapCurrCtx =
        opProcCtx.getMapCurrCtx();
    mapCurrCtx.put(ts_op, new GenMapRedCtx(childTask, null));

    String streamDesc = taskTmpDir;
    MapredWork cplan = (MapredWork) childTask.getWork();

    Operator<? extends OperatorDesc> reducer = op.getChildOperators().get(0);

    if (needsTagging(cplan.getReduceWork())) {
      String origStreamDesc;
      streamDesc = "$INTNAME";
      origStreamDesc = streamDesc;
      int pos = 0;
      while (cplan.getMapWork().getAliasToWork().get(streamDesc) != null) {
        streamDesc = origStreamDesc.concat(String.valueOf(++pos));
      }

      // TODO: Allocate work to remove the temporary files and make that
      // dependent on the redTask
      cplan.getReduceWork().setNeedsTagging(true);
    }

    // Add the path to alias mapping
    setTaskPlan(taskTmpDir, streamDesc, ts_op, cplan.getMapWork(), false, tt_desc);
    opProcCtx.setCurrTopOp(null);
    opProcCtx.setCurrAliasId(null);
    opProcCtx.setCurrTask(childTask);
    opProcCtx.addRootIfPossible(parentTask);
  }

  static boolean hasBranchFinished(Object... children) {
    for (Object child : children) {
      if (child == null) {
        return false;
      }
    }
    return true;
  }



  /**
   * Replace the Map-side operator tree associated with targetAlias in
   * target with the Map-side operator tree associated with sourceAlias in source.
   * @param sourceAlias
   * @param targetAlias
   * @param source
   * @param target
   */
  public static void replaceMapWork(String sourceAlias, String targetAlias,
      MapWork source, MapWork target) {
    Map<String, ArrayList<String>> sourcePathToAliases = source.getPathToAliases();
    Map<String, PartitionDesc> sourcePathToPartitionInfo = source.getPathToPartitionInfo();
    Map<String, Operator<? extends OperatorDesc>> sourceAliasToWork = source.getAliasToWork();
    Map<String, PartitionDesc> sourceAliasToPartnInfo = source.getAliasToPartnInfo();

    Map<String, ArrayList<String>> targetPathToAliases = target.getPathToAliases();
    Map<String, PartitionDesc> targetPathToPartitionInfo = target.getPathToPartitionInfo();
    Map<String, Operator<? extends OperatorDesc>> targetAliasToWork = target.getAliasToWork();
    Map<String, PartitionDesc> targetAliasToPartnInfo = target.getAliasToPartnInfo();

    if (!sourceAliasToWork.containsKey(sourceAlias) ||
        !targetAliasToWork.containsKey(targetAlias)) {
      // Nothing to do if there is no operator tree associated with
      // sourceAlias in source or there is not operator tree associated
      // with targetAlias in target.
      return;
    }

    if (sourceAliasToWork.size() > 1) {
      // If there are multiple aliases in source, we do not know
      // how to merge.
      return;
    }

    // Remove unnecessary information from target
    targetAliasToWork.remove(targetAlias);
    targetAliasToPartnInfo.remove(targetAlias);
    List<String> pathsToRemove = new ArrayList<String>();
    for (Entry<String, ArrayList<String>> entry: targetPathToAliases.entrySet()) {
      ArrayList<String> aliases = entry.getValue();
      aliases.remove(targetAlias);
      if (aliases.isEmpty()) {
        pathsToRemove.add(entry.getKey());
      }
    }
    for (String pathToRemove: pathsToRemove) {
      targetPathToAliases.remove(pathToRemove);
      targetPathToPartitionInfo.remove(pathToRemove);
    }

    // Add new information from source to target
    targetAliasToWork.put(sourceAlias, sourceAliasToWork.get(sourceAlias));
    targetAliasToPartnInfo.putAll(sourceAliasToPartnInfo);
    targetPathToPartitionInfo.putAll(sourcePathToPartitionInfo);
    List<String> pathsToAdd = new ArrayList<String>();
    for (Entry<String, ArrayList<String>> entry: sourcePathToAliases.entrySet()) {
      ArrayList<String> aliases = entry.getValue();
      if (aliases.contains(sourceAlias)) {
        pathsToAdd.add(entry.getKey());
      }
    }
    for (String pathToAdd: pathsToAdd) {
      if (!targetPathToAliases.containsKey(pathToAdd)) {
        targetPathToAliases.put(pathToAdd, new ArrayList<String>());
      }
      targetPathToAliases.get(pathToAdd).add(sourceAlias);
    }
  }

  private GenMapRedUtils() {
    // prevent instantiation
  }
}<|MERGE_RESOLUTION|>--- conflicted
+++ resolved
@@ -475,18 +475,8 @@
 
     if (partsList == null) {
       try {
-<<<<<<< HEAD
-        partsList = parseCtx.getOpToPartList().get((TableScanOperator) topOp);
-        if (partsList == null) {
-          partsList = PartitionPruner.prune(parseCtx.getTopToTable().get(topOp),
-              parseCtx.getOpToPartPruner().get(topOp), conf,
-              alias_id, parseCtx.getPrunedPartitions());
-          parseCtx.getOpToPartList().put((TableScanOperator) topOp, partsList);
-        }
-=======
         TableScanOperator tsOp = (TableScanOperator) topOp;
         partsList = PartitionPruner.prune(tsOp, parseCtx, alias_id);
->>>>>>> 9fd37244
       } catch (SemanticException e) {
         throw e;
       } catch (HiveException e) {
