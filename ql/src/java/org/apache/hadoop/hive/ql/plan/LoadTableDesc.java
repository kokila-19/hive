--- conflicted
+++ resolved
@@ -69,16 +69,11 @@
       final LoadFileType loadFileType,
       final AcidUtils.Operation writeType, Long currentTransactionId) {
     super(sourcePath, writeType);
-<<<<<<< HEAD
     if (Utilities.FILE_OP_LOGGER.isTraceEnabled()) {
       Utilities.FILE_OP_LOGGER.trace("creating part LTD from " + sourcePath + " to "
         + ((table.getProperties() == null) ? "null" : table.getTableName()));
     }
-    init(table, partitionSpec, replace, currentTransactionId);
-=======
-    this.currentTransactionId = currentTransactionId;
-    init(table, partitionSpec, loadFileType);
->>>>>>> c2545574
+    init(table, partitionSpec, loadFileType, currentTransactionId);
   }
 
   /**
@@ -89,19 +84,11 @@
    * @param loadFileType
    */
   public LoadTableDesc(final Path sourcePath,
-<<<<<<< HEAD
                        final TableDesc table,
                        final Map<String, String> partitionSpec,
-                       final boolean replace,
+                       final LoadFileType loadFileType,
                        final Long txnId) {
-    this(sourcePath, table, partitionSpec, replace, AcidUtils.Operation.NOT_ACID, txnId);
-=======
-      final TableDesc table,
-      final Map<String, String> partitionSpec,
-      final LoadFileType loadFileType) {
-    this(sourcePath, table, partitionSpec, loadFileType, AcidUtils.Operation.NOT_ACID,
-        null);
->>>>>>> c2545574
+    this(sourcePath, table, partitionSpec, loadFileType, AcidUtils.Operation.NOT_ACID, txnId);
   }
 
   public LoadTableDesc(final Path sourcePath,
@@ -119,16 +106,10 @@
    * @param partitionSpec
    */
   public LoadTableDesc(final Path sourcePath,
-<<<<<<< HEAD
                        final org.apache.hadoop.hive.ql.plan.TableDesc table,
                        final Map<String, String> partitionSpec, Long txnId) {
-    this(sourcePath, table, partitionSpec, true, AcidUtils.Operation.NOT_ACID, txnId);
-=======
-      final TableDesc table,
-      final Map<String, String> partitionSpec) {
     this(sourcePath, table, partitionSpec, LoadFileType.REPLACE_ALL,
-            AcidUtils.Operation.NOT_ACID, null);
->>>>>>> c2545574
+      AcidUtils.Operation.NOT_ACID, txnId);
   }
 
   public LoadTableDesc(final Path sourcePath,
@@ -141,35 +122,23 @@
       Utilities.FILE_OP_LOGGER.trace("creating LTD from " + sourcePath + " to " + table.getTableName());
     }
     this.dpCtx = dpCtx;
+    LoadFileType lft = isReplace ?  LoadFileType.REPLACE_ALL :  LoadFileType.OVERWRITE_EXISTING;
     if (dpCtx != null && dpCtx.getPartSpec() != null && partitionSpec == null) {
-<<<<<<< HEAD
-      init(table, dpCtx.getPartSpec(), isReplace, txnId);
+      init(table, dpCtx.getPartSpec(), lft, txnId);
     } else {
-      init(table, new LinkedHashMap<>(), isReplace, txnId);
-=======
-      init(table, dpCtx.getPartSpec(), LoadFileType.REPLACE_ALL);
-    } else {
-      init(table, new LinkedHashMap<>(), LoadFileType.REPLACE_ALL);
->>>>>>> c2545574
+      init(table, new LinkedHashMap<String, String>(), lft, txnId);
     }
   }
 
   private void init(
       final org.apache.hadoop.hive.ql.plan.TableDesc table,
       final Map<String, String> partitionSpec,
-<<<<<<< HEAD
-      final boolean replace,
+      final LoadFileType loadFileType,
       Long txnId) {
     this.table = table;
     this.partitionSpec = partitionSpec;
-    this.replace = replace;
+    this.loadFileType = loadFileType;
     this.currentTransactionId = txnId;
-=======
-      final LoadFileType loadFileType) {
-    this.table = table;
-    this.partitionSpec = partitionSpec;
-    this.loadFileType = loadFileType;
->>>>>>> c2545574
   }
 
   @Explain(displayName = "table", explainLevels = { Level.USER, Level.DEFAULT, Level.EXTENDED })
@@ -199,7 +168,6 @@
     return loadFileType;
   }
 
-<<<<<<< HEAD
   @Explain(displayName = "micromanaged table")
   public Boolean isMmTableExplain() {
     return isMmTable() ? true : null;
@@ -209,12 +177,8 @@
     return AcidUtils.isInsertOnlyTable(table.getProperties());
   }
 
-  public void setReplace(boolean replace) {
-    this.replace = replace;
-=======
   public void setLoadFileType(LoadFileType loadFileType) {
     this.loadFileType = loadFileType;
->>>>>>> c2545574
   }
 
   public DynamicPartitionCtx getDPCtx() {
